--- conflicted
+++ resolved
@@ -179,21 +179,13 @@
   const { subscribe, set } = writable(initialState)
 
   let currentState: string | number | null | undefined
-<<<<<<< HEAD
-  const unsubscribe = subscribe(store => {
-=======
   subscribe(store => {
->>>>>>> f521451f
     currentState = store
   })
 
   return {
     subscribe,
     reset: () => {
-<<<<<<< HEAD
-      unsubscribe()
-=======
->>>>>>> f521451f
       set(undefined)
     },
     setStateSyncer: (stateSyncer: StateSyncer) => {
