import metamask from "./wallets/metamask"
import dapper from "./wallets/dapper"
import walletConnect from "./wallets/wallet-connect"
import coinbase from "./wallets/coinbase"
import trust from "./wallets/trust"
import portis from "./wallets/portis"
import fortmatic from "./wallets/fortmatic"
<<<<<<< HEAD
import authereum from "./wallets/authereum"

import { networkName } from "../../utilities"
=======
>>>>>>> 7b2ebe30

function defaults({
  heading,
  description,
  networkId,
  fortmaticInit,
  portisInit,
  walletConnectInit
}) {
  const desktopModules = [metamask(), dapper()]
  const mobileModules = [coinbase(), trust()]

  if (portisInit) {
    desktopModules.push(portis({ ...portisInit, networkId }))
    mobileModules.push(portis({ ...portisInit, networkId }))
  }

  if (fortmaticInit) {
    desktopModules.push(fortmatic({ ...fortmaticInit, networkId }))
    mobileModules.push(fortmatic({ ...fortmaticInit, networkId }))
  }

  if (walletConnectInit) {
    desktopModules.push(
      walletConnect({ infuraKey: walletConnectInit.infuraKey })
    )
    mobileModules.push(
      walletConnect({ infuraKey: walletConnectInit.infuraKey })
    )
  }

  desktopModules.push(authereum({ network }))
  mobileModules.push(authereum({ network }))

  return {
    heading: heading || "Select a Wallet",
    description:
      description ||
      "Please select the wallet that you would like to use with this dapp:",
    wallets: {
      mobile: mobileModules,
      desktop: desktopModules
    }
  }
}

export default {
  defaults,
  metamask,
  dapper,
  walletConnect,
  coinbase,
  trust,
  portis,
  fortmatic,
  authereum
}<|MERGE_RESOLUTION|>--- conflicted
+++ resolved
@@ -5,12 +5,7 @@
 import trust from "./wallets/trust"
 import portis from "./wallets/portis"
 import fortmatic from "./wallets/fortmatic"
-<<<<<<< HEAD
 import authereum from "./wallets/authereum"
-
-import { networkName } from "../../utilities"
-=======
->>>>>>> 7b2ebe30
 
 function defaults({
   heading,
