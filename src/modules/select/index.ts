--- conflicted
+++ resolved
@@ -82,13 +82,10 @@
       return import('./wallets/trezor')
     case 'ledger':
       return import('./wallets/ledger')
-<<<<<<< HEAD
     case 'imToken':
       return import('./wallets/imtoken')
-=======
     case 'unilogin':
       return import('./wallets/unilogin')
->>>>>>> fb226cc0
     default:
       return
   }
