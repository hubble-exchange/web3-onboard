--- conflicted
+++ resolved
@@ -26,11 +26,8 @@
     networkId
   } = options
 
-<<<<<<< HEAD
   const pollingInterval = get(app).blockPollingInterval
 
-=======
->>>>>>> 8ac35882
   if (!infuraKey) {
     if (!rpc || !rpc[networkId]) {
       throw new Error(
@@ -56,18 +53,13 @@
           ? rpc[networkId]
           : `https://${networkName(networkId)}.infura.io/v3/${infuraKey}`
 
-<<<<<<< HEAD
-      const balanceProvider = createProvider({
-        rpcUrl
-      })
-=======
       const balanceProvider = createProvider({ rpcUrl })
->>>>>>> 8ac35882
 
       const provider = new WalletConnectProvider({
         infuraId: infuraKey,
         rpc,
-        bridge
+        bridge,
+        pollingInterval
       })
 
       provider.autoRefreshOnNetworkChange = false
