--- conflicted
+++ resolved
@@ -540,17 +540,14 @@
     label,
     iconSrc,
     svg,
-<<<<<<< HEAD
     appUrl,
     email,
     rpcUrl,
-=======
     buildEnv,
     buttonPosition,
     enableLogging,
     loginMethod,
     showTorusButton,
->>>>>>> f7d9fada
     ...otherParams
   } = walletInit
 
@@ -565,17 +562,14 @@
       'label',
       'iconSrc',
       'svg',
-<<<<<<< HEAD
       'appUrl',
       'email',
-      'rpcUrl'
-=======
+      'rpcUrl',
       'buildEnv',
       'buttonPosition',
       'enableLogging',
       'loginMethod',
       'showTorusButton'
->>>>>>> f7d9fada
     ],
     'walletInitObject'
   )
@@ -620,64 +614,76 @@
     type: 'string',
     optional: true
   })
+
   validateType({
     name: 'walletInit.iconSrc',
     value: iconSrc,
     type: 'string',
     optional: true
   })
+
   validateType({
     name: 'walletInit.svg',
     value: svg,
     type: 'string',
     optional: true
   })
-  validateType({
-<<<<<<< HEAD
+
+  validateType({
     name: 'walletInit.appUrl',
     value: appUrl,
-=======
-    name: 'walletInit.buildEnv',
-    value: buildEnv,
->>>>>>> f7d9fada
-    type: 'string',
-    optional: true
-  })
-  validateType({
-<<<<<<< HEAD
+
+    type: 'string',
+    optional: true
+  })
+
+  validateType({
     name: 'walletInit.email',
     value: email,
-=======
-    name: 'walletInit.buttonPosition',
-    value: buttonPosition,
->>>>>>> f7d9fada
-    type: 'string',
-    optional: true
-  })
-  validateType({
-<<<<<<< HEAD
+
+    type: 'string',
+    optional: true
+  })
+
+  validateType({
     name: 'walletInit.rpcUrl',
     value: rpcUrl,
     type: 'string',
     optional: true
   })
-=======
+
+  validateType({
     name: 'walletInit.enableLogging',
     value: enableLogging,
     type: 'boolean',
     optional: true
   })
+
   validateType({
     name: 'walletInit.loginMethod',
     value: loginMethod,
     type: 'string',
     optional: true
   })
+
   validateType({
     name: 'walletInit.showTorusButton',
     value: showTorusButton,
     type: 'boolean',
     optional: true
   })
->>>>>>> f7d9fada
+
+  validateType({
+    name: 'walletInit.buttonPosition',
+    value: buttonPosition,
+    type: 'string',
+    optional: true
+  })
+
+  validateType({
+    name: 'walletInit.buildEnv',
+    value: buildEnv,
+    type: 'string',
+    optional: true
+  })
 }