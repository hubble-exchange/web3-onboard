--- conflicted
+++ resolved
@@ -182,11 +182,7 @@
           --shadow-1: 0px 4px 12px rgba(0, 0, 0, 0.1);
           --shadow-2: inset 0px -1px 0px rgba(0, 0, 0, 0.1);
 
-<<<<<<< HEAD
-          --z-index: 10;
-=======
           --modal-z-index: 10;
->>>>>>> abf672b0
         }
       </style>
     `
