{
  "name": "bnc-onboard",
<<<<<<< HEAD
  "version": "1.24.0",
=======
  "version": "1.23.0-0.2.2",
>>>>>>> de7888c9
  "description": "Onboard users to web3 by allowing them to select a wallet, get that wallet ready to transact and have access to synced wallet state.",
  "keywords": [
    "ethereum",
    "web3",
    "blocknative",
    "wallet"
  ],
  "main": "dist/cjs/onboard.js",
  "module": "dist/esm/onboard.js",
  "typings": "dist/src/onboard.d.ts",
  "files": [
    "dist"
  ],
  "author": "Aaron Barnard <aaron@blocknative.com>",
  "repository": {
    "type": "git",
    "url": "https://github.com/blocknative/onboard"
  },
  "license": "MIT",
  "scripts": {
    "build": "rimraf dist && rollup -c && babel dist/cjs --out-dir dist/cjs && babel dist/esm --out-dir dist/esm",
    "test": "echo \"TBD\" && exit 0",
    "prepare": "npm run build",
    "lint": "eslint 'src/**/*.ts' && prettier --check {'src/**/*.ts','src/**/*.svelte'}",
    "lint:fix": "eslint 'src/**/*.ts' --fix",
    "format": "prettier --write {'src/**/*.ts','src/**/*.svelte'}"
  },
  "devDependencies": {
    "@babel/cli": "^7.7.0",
    "@babel/core": "^7.5.5",
    "@babel/preset-env": "^7.5.5",
    "@pyoner/svelte-ts-preprocess": "^1.2.1",
    "@rollup/plugin-image": "^2.0.4",
    "@rollup/plugin-json": "^4.0.0",
    "@rollup/plugin-node-resolve": "^7.1.1",
    "@types/node": "^13.5.1",
    "@typescript-eslint/eslint-plugin": "^2.30.0",
    "@typescript-eslint/parser": "^2.30.0",
    "babel-plugin-external-helpers": "^6.18.0",
    "eslint": "^6.8.0",
    "eslint-config-prettier": "^6.11.0",
    "eslint-plugin-prettier": "^3.1.3",
    "prettier": "^2.0.5",
    "rimraf": "^3.0.0",
    "rollup": "^1.27.5",
    "rollup-plugin-svelte": "^5.0.3",
    "rollup-plugin-typescript2": "0.21.0",
    "svelte": "^3.12.1",
    "svelte-i18n": "^1.1.2-beta",
    "typescript": "^3.6.4"
  },
  "dependencies": {
    "@cvbb/eth-keyring": "^1.1.0",
    "@ledgerhq/hw-app-eth": "^5.21.0",
    "@ledgerhq/hw-transport-u2f": "^5.21.0",
    "@portis/web3": "^4.0.0",
    "@toruslabs/torus-embed": "^1.9.2",
    "@walletconnect/web3-provider": "^1.4.1",
    "authereum": "^0.1.12",
    "bignumber.js": "^9.0.0",
    "bnc-sdk": "^3.2.0",
    "bowser": "^2.10.0",
    "eth-lattice-keyring": "^0.2.7",
    "eth-provider": "^0.6.1",
    "ethereumjs-tx": "^2.1.2",
    "ethereumjs-util": "^7.0.3",
    "fortmatic": "^2.2.1",
    "hdkey": "^2.0.1",
    "prettier-plugin-svelte": "^2.2.0",
    "regenerator-runtime": "^0.13.7",
    "trezor-connect": "^8.1.9",
    "walletlink": "^2.0.2",
    "web3-provider-engine": "^15.0.4"
  }
}<|MERGE_RESOLUTION|>--- conflicted
+++ resolved
@@ -1,10 +1,6 @@
 {
   "name": "bnc-onboard",
-<<<<<<< HEAD
   "version": "1.24.0",
-=======
-  "version": "1.23.0-0.2.2",
->>>>>>> de7888c9
   "description": "Onboard users to web3 by allowing them to select a wallet, get that wallet ready to transact and have access to synced wallet state.",
   "keywords": [
     "ethereum",
