--- conflicted
+++ resolved
@@ -1,10 +1,6 @@
 {
   "name": "bnc-onboard",
-<<<<<<< HEAD
-  "version": "1.28.0",
-=======
-  "version": "1.27.0-0.2.2",
->>>>>>> 610839f0
+  "version": "1.28.0-0.1.0",
   "description": "Onboard users to web3 by allowing them to select a wallet, get that wallet ready to transact and have access to synced wallet state.",
   "keywords": [
     "ethereum",
