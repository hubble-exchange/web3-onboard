{
  "name": "bnc-onboard",
<<<<<<< HEAD
  "version": "1.20.0",
=======
  "version": "1.19.2-0.2.0",
>>>>>>> 3999a69d
  "description": "Onboard users to web3 by allowing them to select a wallet, get that wallet ready to transact and have access to synced wallet state.",
  "keywords": [
    "ethereum",
    "web3",
    "blocknative",
    "wallet"
  ],
  "main": "dist/cjs/onboard.js",
  "module": "dist/esm/onboard.js",
  "typings": "dist/src/onboard.d.ts",
  "files": [
    "dist"
  ],
  "author": "Aaron Barnard <aaron@blocknative.com>",
  "repository": {
    "type": "git",
    "url": "https://github.com/blocknative/onboard"
  },
  "license": "MIT",
  "devDependencies": {
    "@babel/cli": "^7.7.0",
    "@babel/core": "^7.5.5",
    "@babel/preset-env": "^7.5.5",
    "@pyoner/svelte-ts-preprocess": "^1.2.1",
    "@rollup/plugin-image": "^2.0.4",
    "@rollup/plugin-json": "^4.0.0",
    "@rollup/plugin-node-resolve": "^7.1.1",
    "@types/node": "^13.5.1",
    "@typescript-eslint/eslint-plugin": "^2.30.0",
    "@typescript-eslint/parser": "^2.30.0",
    "babel-plugin-external-helpers": "^6.18.0",
    "eslint": "^6.8.0",
    "eslint-config-prettier": "^6.11.0",
    "eslint-plugin-prettier": "^3.1.3",
    "prettier": "^2.0.5",
    "rimraf": "^3.0.0",
    "rollup": "^1.27.5",
    "rollup-plugin-svelte": "^5.0.3",
    "rollup-plugin-typescript2": "0.21.0",
    "svelte": "^3.12.1",
    "svelte-i18n": "^1.1.2-beta",
    "typescript": "^3.6.4"
  },
  "dependencies": {
    "@ledgerhq/hw-app-eth": "^5.21.0",
    "@ledgerhq/hw-transport-u2f": "^5.21.0",
    "@portis/web3": "^2.0.0-beta.57",
    "@toruslabs/torus-embed": "^1.9.2",
    "@walletconnect/web3-provider": "^1.3.1",
    "authereum": "^0.1.12",
    "bignumber.js": "^9.0.0",
    "bnc-sdk": "^3.1.0",
    "bowser": "^2.10.0",
    "eth-lattice-keyring": "^0.2.7",
    "eth-provider": "^0.6.1",
    "ethereumjs-tx": "^2.1.2",
    "ethereumjs-util": "^7.0.3",
    "fortmatic": "^2.2.1",
    "hdkey": "^2.0.1",
    "regenerator-runtime": "^0.13.7",
    "trezor-connect": "^8.1.9",
    "walletlink": "^2.0.2",
    "web3-provider-engine": "^15.0.4"
  },
  "scripts": {
    "build": "rimraf dist && rollup -c && babel dist/cjs --out-dir dist/cjs && babel dist/esm --out-dir dist/esm",
    "test": "echo \"TBD\" && exit 0",
    "prepare": "npm run build"
  }
}<|MERGE_RESOLUTION|>--- conflicted
+++ resolved
@@ -1,10 +1,6 @@
 {
   "name": "bnc-onboard",
-<<<<<<< HEAD
   "version": "1.20.0",
-=======
-  "version": "1.19.2-0.2.0",
->>>>>>> 3999a69d
   "description": "Onboard users to web3 by allowing them to select a wallet, get that wallet ready to transact and have access to synced wallet state.",
   "keywords": [
     "ethereum",
