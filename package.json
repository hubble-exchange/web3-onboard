--- conflicted
+++ resolved
@@ -1,10 +1,6 @@
 {
   "name": "bnc-onboard",
-<<<<<<< HEAD
   "version": "1.26.0",
-=======
-  "version": "1.25.0-0.5.5",
->>>>>>> 3a9868fb
   "description": "Onboard users to web3 by allowing them to select a wallet, get that wallet ready to transact and have access to synced wallet state.",
   "keywords": [
     "ethereum",
