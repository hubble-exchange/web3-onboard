{
  "name": "bnc-onboard",
  "version": "1.2.0",
  "description": "Onboard users to web3 by allowing them to select a wallet, get that wallet ready to transact and have access to synced wallet state.",
  "keywords": [
    "ethereum",
    "web3",
    "blocknative",
    "wallet"
  ],
  "main": "dist/cjs/onboard.js",
  "module": "dist/esm/onboard.js",
  "typings": "dist/src/onboard.d.ts",
  "files": [
    "dist"
  ],
  "author": "Aaron Barnard <aaron@blocknative.com>",
  "repository": {
    "type": "git",
    "url": "https://github.com/blocknative/onboard"
  },
  "license": "MIT",
  "devDependencies": {
    "@babel/cli": "^7.7.0",
    "@babel/core": "^7.5.5",
    "@babel/preset-env": "^7.5.5",
    "@pyoner/svelte-ts-preprocess": "^1.2.1",
    "@rollup/plugin-json": "^4.0.0",
    "@types/lodash.debounce": "^4.0.6",
    "babel-plugin-external-helpers": "^6.18.0",
    "rimraf": "^3.0.0",
    "rollup": "^1.27.5",
    "rollup-plugin-commonjs": "^10.0.0",
    "rollup-plugin-img": "^1.1.0",
    "rollup-plugin-node-resolve": "^5.2.0",
    "rollup-plugin-svelte": "^5.0.3",
    "rollup-plugin-typescript2": "0.21.0",
    "svelte": "^3.12.1",
    "svelte-i18n": "^1.1.2-beta",
    "typescript": "^3.6.4"
  },
  "dependencies": {
    "@portis/web3": "^2.0.0-beta.42",
<<<<<<< HEAD
    "@toruslabs/torus-embed": "^0.2.11",
    "@walletconnect/web3-provider": "^1.0.0-beta.36",
=======
    "@walletconnect/web3-provider": "^1.0.0-beta.45",
>>>>>>> 72b75b02
    "authereum": "^0.0.4-beta.26",
    "bignumber.js": "^9.0.0",
    "bnc-sdk": "1.0.3",
    "bowser": "^2.5.2",
    "fortmatic": "^0.8.2",
    "lodash.debounce": "^4.0.8",
    "regenerator-runtime": "^0.13.3",
    "squarelink": "^1.1.4"
  },
  "scripts": {
    "build": "rimraf dist && rollup -c && babel dist/cjs --out-dir dist/cjs && babel dist/esm --out-dir dist/esm",
    "test": "echo \"TBD\" && exit 0"
  }
}<|MERGE_RESOLUTION|>--- conflicted
+++ resolved
@@ -10,7 +10,7 @@
   ],
   "main": "dist/cjs/onboard.js",
   "module": "dist/esm/onboard.js",
-  "typings": "dist/src/onboard.d.ts",
+  "typings": "dist/esm/src/onboard.d.ts",
   "files": [
     "dist"
   ],
@@ -41,12 +41,8 @@
   },
   "dependencies": {
     "@portis/web3": "^2.0.0-beta.42",
-<<<<<<< HEAD
     "@toruslabs/torus-embed": "^0.2.11",
-    "@walletconnect/web3-provider": "^1.0.0-beta.36",
-=======
     "@walletconnect/web3-provider": "^1.0.0-beta.45",
->>>>>>> 72b75b02
     "authereum": "^0.0.4-beta.26",
     "bignumber.js": "^9.0.0",
     "bnc-sdk": "1.0.3",
