{
  "name": "bnc-onboard",
  "version": "1.4.1",
  "description": "Onboard users to web3 by allowing them to select a wallet, get that wallet ready to transact and have access to synced wallet state.",
  "keywords": [
    "ethereum",
    "web3",
    "blocknative",
    "wallet"
  ],
  "main": "dist/cjs/onboard.js",
  "module": "dist/esm/onboard.js",
  "typings": "dist/src/onboard.d.ts",
  "files": [
    "dist"
  ],
  "author": "Aaron Barnard <aaron@blocknative.com>",
  "repository": {
    "type": "git",
    "url": "https://github.com/blocknative/onboard"
  },
  "license": "MIT",
  "devDependencies": {
    "@babel/cli": "^7.7.0",
    "@babel/core": "^7.5.5",
    "@babel/preset-env": "^7.5.5",
    "@pyoner/svelte-ts-preprocess": "^1.2.1",
    "@rollup/plugin-image": "^2.0.4",
    "@rollup/plugin-json": "^4.0.0",
    "@rollup/plugin-node-resolve": "^7.1.1",
    "@types/node": "^13.5.1",
    "babel-plugin-external-helpers": "^6.18.0",
    "rimraf": "^3.0.0",
    "rollup": "^1.27.5",
    "rollup-plugin-svelte": "^5.0.3",
    "rollup-plugin-typescript2": "0.21.0",
    "svelte": "^3.12.1",
    "svelte-i18n": "^1.1.2-beta",
    "typescript": "^3.6.4"
  },
  "dependencies": {
    "@ledgerhq/hw-app-eth": "^5.7.0",
    "@ledgerhq/hw-transport-u2f": "^5.7.0",
    "@portis/web3": "^2.0.0-beta.42",
<<<<<<< HEAD
    "@toruslabs/torus-embed": "^1.2.4",
=======
    "@toruslabs/torus-embed": "^1.1.1",
    "@unilogin/provider": "^0.5.20",
>>>>>>> bfd325ac
    "@walletconnect/web3-provider": "^1.0.0-beta.45",
    "authereum": "^0.0.4-beta.88",
    "bignumber.js": "^9.0.0",
    "bnc-sdk": "2.0.0",
    "bowser": "^2.5.2",
    "ethereumjs-tx": "^2.1.2",
    "ethereumjs-util": "^6.2.0",
    "ethereumjs-wallet": "^0.6.3",
    "fortmatic": "^0.8.2",
    "hdkey": "^1.1.1",
    "regenerator-runtime": "^0.13.3",
    "squarelink": "^1.1.4",
    "trezor-connect": "7.0.1",
    "web3-provider-engine": "^15.0.4"
  },
  "scripts": {
    "build": "rimraf dist && rollup -c && babel dist/cjs --out-dir dist/cjs && babel dist/esm --out-dir dist/esm",
    "test": "echo \"TBD\" && exit 0"
  }
}<|MERGE_RESOLUTION|>--- conflicted
+++ resolved
@@ -42,12 +42,8 @@
     "@ledgerhq/hw-app-eth": "^5.7.0",
     "@ledgerhq/hw-transport-u2f": "^5.7.0",
     "@portis/web3": "^2.0.0-beta.42",
-<<<<<<< HEAD
     "@toruslabs/torus-embed": "^1.2.4",
-=======
-    "@toruslabs/torus-embed": "^1.1.1",
     "@unilogin/provider": "^0.5.20",
->>>>>>> bfd325ac
     "@walletconnect/web3-provider": "^1.0.0-beta.45",
     "authereum": "^0.0.4-beta.88",
     "bignumber.js": "^9.0.0",
