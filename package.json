{
  "name": "bnc-onboard",
  "version": "0.2.0",
  "main": "dist/cjs/index.js",
  "module": "dist/esm/index.js",
  "files": [
    "dist/esm/*",
    "dist/cjs/*"
  ],
  "types": "./types.d.ts",
  "devDependencies": {
    "@babel/core": "^7.5.5",
    "@babel/preset-env": "^7.5.5",
    "@joseph184/rollup-plugin-node-builtins": "^2.1.4",
    "babel-eslint": "^7.1.1",
    "babel-plugin-external-helpers": "^6.18.0",
    "rollup": "^1.12.0",
    "rollup-plugin-babel": "^4.3.3",
    "rollup-plugin-commonjs": "^10.0.0",
    "rollup-plugin-img": "^1.1.0",
    "rollup-plugin-json": "^4.0.0",
    "rollup-plugin-livereload": "^1.0.0",
    "rollup-plugin-node-globals": "^1.4.0",
    "rollup-plugin-node-resolve": "^5.2.0",
    "rollup-plugin-svelte": "^5.0.3",
    "rollup-plugin-terser": "^4.0.4"
  },
  "dependencies": {
    "@portis/web3": "^2.0.0-beta.42",
    "@walletconnect/web3-provider": "^1.0.0-beta.36",
<<<<<<< HEAD
    "authereum": "^0.0.4-beta.24",
=======
>>>>>>> 68723214
    "bignumber.js": "^9.0.0",
    "bnc-sdk": "0.2.1",
    "bowser": "^2.5.2",
    "fortmatic": "^0.8.2",
<<<<<<< HEAD
    "ow": "^0.13.2",
=======
>>>>>>> 68723214
    "promise-cancelable": "^2.1.1",
    "regenerator-runtime": "^0.13.3",
    "squarelink": "^1.1.3",
    "svelte": "^3.0.0",
    "svelte-i18n": "^1.1.2-beta"
  },
  "scripts": {
    "prepare": "rollup -c",
    "build": "npm run prepare",
    "test": "echo \"TBD\" && exit 0"
  }
}<|MERGE_RESOLUTION|>--- conflicted
+++ resolved
@@ -28,18 +28,11 @@
   "dependencies": {
     "@portis/web3": "^2.0.0-beta.42",
     "@walletconnect/web3-provider": "^1.0.0-beta.36",
-<<<<<<< HEAD
-    "authereum": "^0.0.4-beta.24",
-=======
->>>>>>> 68723214
+    "authereum": "^0.0.4-beta.26",
     "bignumber.js": "^9.0.0",
     "bnc-sdk": "0.2.1",
     "bowser": "^2.5.2",
     "fortmatic": "^0.8.2",
-<<<<<<< HEAD
-    "ow": "^0.13.2",
-=======
->>>>>>> 68723214
     "promise-cancelable": "^2.1.1",
     "regenerator-runtime": "^0.13.3",
     "squarelink": "^1.1.3",
